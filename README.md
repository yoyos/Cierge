--- conflicted
+++ resolved
@@ -1,165 +1,2 @@
-# PwdLess
-<<<<<<< HEAD
+# PwdLess 2.0 = Cierge
 PwdLess 2.0 uses ASP.NET Core Identity, supports external logins, is OpenID Connect compliant, and is much more secure.
-=======
-<img src="http://pwdless.biarity.me/images/PwdLessLogo.svg" width="150">
-
-PwdLess is a free, open-source authentication server that allows you to register/login users without a password. This is achieved by sending a "magic link" containing a nonce, possibly in the form of a URL. Once the user opens the link (or manually types the nonce into your app), a JWT is generated for the user, authenticating their identity. PwdLess operates without a database (cache only) and only requires simple configuration to run. This makes it platform-agnostic so you can easily integrate it into any tech-stack.
-
-For more information, visit the official website: http://pwdless.biarity.me/.
-
-# Getting Started
-Getting started with PwdLess is easy:
-
-1. Download a [PwdLess release](https://github.com/PwdLess/PwdLess/releases) for your OS of choice
- > if you don't find a build for your OS, consider [building from source](#building-from-source)
-
-2. Add [configuration](#configuration) to an `appsettings.json` file
-
-3. Run PwdLess & [test it](#http-endpoints) to see if it works 
-
-# Basic process
-
-Here's an overview of how you can use PwdLess to authenticate a user (this is very similar to OAuth2 grants):
-
-1. Users provide their email address & are sent a nonce
-
-A user provides their email address to your website (ie. JS client). In turn, it makes an API call to PwdLess's `/auth/sendNonce?identifier=USER_EMAIL`. This will cause PwdLess to send the email a nonce. The email server settings are easily configurable.
-
-2. The user opens the nonce URL or enters the nonce into your app
-
-Once your website receives the nonce the user received (by letting the user enter it manually or through query strings), you will begin requesting a JWT for the user. To do this, your website makes an API call to PwdLess's `/auth/nonceToToken?nonce=SUPPLIED_NONCE`. PwdLess will then respond with a signed JWT containing the user's email address.
-
-3. You use the JWT to authenticate the user into your APIs
-
-Since it is not possible to change the contents of a signed JWT (given that you validate it in your APIs), you can now be certain of the user's identity & proceed by including the JWT in the authorization header of all subsequent requests made by your website.
-
-# FAQ
-
-* Can I use this with NodeJs, Django, RoR, Suave, Laravel, or any non-C# web framework?
-
-Absolutely! PwdLess is built to be platform-agnostic so you can use it with any language, framework, database, or operating system you want. You won't have to worry about maintaining any C# code since PwdLess is obtained as an executable that you just run to start a server; interacting with PwdLess internals is not necessary for customizing it since it is [fully configurable](#configuration) through environment variables or an external file.
-
-* What if a user's email is compromised?
-
-Email is a single point of failure for almost _all_ authentication systems, including the traditional email-password systems. This is because of password reset functionality in which an attacker can just reset your password by having access to your email. In fact, by using PwdLess you are _eliminating_ a point of failure (passwords)!
-
-* How come no database is used?
-
-PwdLess only authenticates users, with the end goal of providing them an access token that proves who they are. Once the access token has been issued, your client should make the necessary API calls to your database API solution (ie. if new user, store the user and prompt for extra details, else retrieve user data). This means PwdLess doesn't need to interact with any database & you're free to use any solution you want.
-
-* Can I use other logins (Facebook, Twitter, GitHub, Email/Password, etc.) alongside PwdLess?
-
-Yes! PwdLess is fully independent of the rest of your tech stack, so using other login schemes should require 0 modification to PwdLess.
-
-# HTTP Endpoints
-PwdLess exposes the following HTTP API:
-
-Arguments could be sent in a `GET` query string (as shown below), or as `POST` body values.
-Note that "token" refers to the generated JWT.
-
-* `GET /auth/sendNonce?identifier=[IDENTIFIER]` where `[IDENTIFIER]` is the user's email
-  * creates a nonce/token pair, stores it in cache, and sends the nonce to `[IDENTIFIER]`
-  * responds `200` once email has been sent
-  * responds `400` on any failure (wrong email server settings, etc.)
-
-* `GET /auth/nonceToToken?nonce=[NONCE]` where `[NONCE]` is the nonce to exchange for a token 
-  * searches cache for a token associated with given nonce
-  * responds `200` with the JWT (plaintext) if token found
-  * responds `404` with if the token wasn't found (ie. expired)
-  * responds `400` on other failures
-
-* `GET /auth/validateToken`
-   with header: `Authorization: Bearer [TOKEN]` where `[TOKEN]` is a token to decode & validate
-   * this is an optional feature where you can authorize into PwdLess with a token to decode & validate it
-     * validates signing key, issuer, audience, and expiry
-   * responds `200` with the token's claims in JSON if the token is valid
-   * responds `401` if token is invalid in any way
-   * responds `400` on other failures
-
-# Configuration
-The configuration should be present in the same directory as PwdLess, in `appsettings.json`. This tells PwdLess about everything it needs to know to start working.
-
-A sample file `appsettings.SAMPLE.json` is provided as an example (be sure to remove the "`.SAMPLE`" before building or running the server). The sample file also contains working logging & rate limiting configuration.
-
-A description of each configuration item:
-```
-  "PwdLess": {
-    "Nonce": {
-      "Expiry": `int: the number of minutes to pass before a nonce expires`,
-      "Length": `int: the maximum length of a nonce (cutoff at 36)`
-    },
-    "Jwt": {
-      "SecretKey": `string: the key used to sign the JWTs to prevent it from being tampered, should only be present here and in your API for JWT validation`,
-      "Issuer": `string: "iss" claim in generated JWTs`,
-      "Expiry": `string: "exp" claim in generated JWTs, leave empty for 30 days`,
-      "Audience": `string: "aud" claim in generated JWTs`
-    },
-    "EmailAuth": {
-      "From": `string: email address to send emails from`,
-      "Server": `string: SMTP mail server address`,
-      "Port": `int: mail server port`,
-      "SSL": `bool: should ssl/tls be used for email server?`,
-      "Username": `string: email username`,
-      "Password": `string: email password`
-    },
-    "EmailContents": {
-      "Subject": `string: the subject of sent emails`,
-      "Body": `string: the body of sent emails, you add here a string "{{nonce}}" that will be replaced by the nonce once the email is sent, see wiki entry on nonces in emails`,
-      "BodyType":  `string: type of message body (ie. "plain" for plaintext and "htm" for HTML)`
-    }
-    "Callbacks": {
-      "BeforeSendingNonce": `optional, string: a URL that will be POSTed to before sending the nonce, see ##Callbacks`,
-      "BeforeSendingToken": `optional, string: a URL that will be GETed to before sending the token, see ##Callbacks`
-    }
-  }
-```
-This configuration could also be provided in the form of environment variables, where nesting is acheived by using colons (ie. "EmailContents:Subject"). 
-
-To change the url/port at which the server runs (default of http://localhost:5000), supply a command line argument of `--url` (ie. `--url http://localhost:9538`)
-
-## Rate limiting
-PwdLess uses the [AspNetCoreRateLimit](https://www.nuget.org/packages/AspNetCoreRateLimit/) package for IP-based rate limiting. Rate limiting is important to prevent users from spamming emails. Rate limiting is also configurable from `appsettings.json`: refer to the [official AspNetCoreRateLimit documentation](https://github.com/stefanprodan/AspNetCoreRateLimit/wiki/IpRateLimitMiddleware#setup) on how to do that. 
-
-## Callbacks
-PwdLess provides an optional (leave empty to opt-out) "Callbacks" feature. These are essentially URLs that will be queried at different stages before continuing with the authentication process. Currently there are two Callbacks (see configuration):
-
-* `BeforeSendingNonce`: a URL that will be POSTed to before sending the nonce to the user's identifier (email). The request will include a JSON object containing the user's identifier. If an unsuccessful reponse is received, the nonce will not be sent to the user and an error will be shown instead. This is useful if you want to limit the identifiers that could be used with your app.
-
-* `BeforeSendingToken`: a URL that will be POSTed to before sending the token to the user as a response. The request will include an authorization header (following the Bearer scheme) with the token (with an empty body). If an unsuccessful reponse is received, the token will not be sent to the user and an error will be shown instead. This is useful if you want to assign a user an Id if they don't exists in your database, etc.
-
-# Misc
-
-* By default, an in-memory distributed ASP.NET Core cache used. This could easily be replaced by another one such as Redis by changing the injected caching service in the ASP.NET Core IoC container & building from source.
-* For more information on the included templaing of nonces: https://github.com/PwdLess/PwdLess/wiki/Templating-&-nonces-in-emails
-* For the JSON Schema of the configuration file: https://github.com/PwdLess/PwdLess/wiki/Configuration-JSON-Schema
-
-# Building from source
-
-This project is built on top of ASP.NET Core, which supports a variety of operating systems. Follow this guide for more information: https://docs.microsoft.com/en-us/dotnet/articles/core/deploying/.
-
-There's also a simple build script: `src/PwdLess.Auth/BUILD.cmd`. Running this will create builds in `src/PwdLess.Auth/bin/release/netcoreapp1.0/` for various operating systems. Editing the build script to add/remove OSes is trivial, just refer to the [Runtime Identifier Catalogue](https://docs.microsoft.com/en-us/dotnet/articles/core/rid-catalog).
-
-
-# Design goals
-PwdLess is designed to maximise ease of use and convenience for both the developers and the users (even at the cost of not having more advanced features). With this in mind this, here are some of the rough aspects of PwdLess:
-
-* Stateless - no database: PwdLess should preferably operate only with caches; this means PwdLess will not handle generating & storing refresh tokens (such functionality should be manually implemented if needed, or just use long-lived access tokens).
-* Platform-agnostic: PwdLess should not care about the rest of your tech stack, should only be an independent server functioning like a microservice
-* OS-agnostic: PwdLess should work on any OS supported by .NET Core (ie. no OS-specific code).
-* It should not be necessary to edit PwdLess source code: all necessary configuration should be present outside the code (ie. in `appsettings.json`)
-* Advanced customization, however, should not be added to configuration: advanced configuration to customise non-PwdLess aspects such as JOSE-JWT & MailKit should preferably not be customisable through configuration, instead, editing source code would be the preferred way
-
-# License, Contributions, & Support
-
-This project is licensed under the permissive open source [MIT license](https://opensource.org/licenses/MIT). Feel free to contribute to this project in any way, any contributions are highly appreciated.
-
-
-
-
-
-
-
-
-
->>>>>>> de515cf7
